--- conflicted
+++ resolved
@@ -1,8 +1,4 @@
 # TODO PEP 386
-<<<<<<< HEAD
-VERSION = (0, 3, 7, 'alpha', 0)
-=======
 VERSION = (0, 3, 8, 'alpha', 0)
->>>>>>> 3e7ee21e
 
 from .api import API